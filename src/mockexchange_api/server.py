"""
server.py
~~~~~~~~~

FastAPI façade over :class:`mockexchange.engine.ExchangeEngine`.

* **No business logic** lives here – we only translate *HTTP ⇄ Python*.
* Designed to run **inside a Docker container** (host-network is fine).
* All state (balances, orders, tick data) persists in Valkey/Redis.
* **Authentication**
  Every request must include
  ``x-api-key: $API_KEY`` unless the container is started with
  ``TEST_ENV=true`` (integration tests).

Environment variables
---------------------
API_KEY required key for every request (default: "invalid-key")
REDIS_URL redis://host:port/db (default: localhost:6379/0)
COMMISSION trading fee, e.g. 0.001 (default: 0.001 = 0.1 %)
TICK_LOOP_SEC price-tick scan interval (default: 10 s)
TEST_ENV set to 1 / true to disable auth & expose /docs

HTTP Endpoints
--------------
Market data
~~~~~~~~~~~
GET  **/tickers**                      → list of all symbols
GET  **/tickers/{ticker}**             → one ticker (e.g. ``BTC/USDT``)

Portfolio
~~~~~~~~~
GET  **/balance**                      → full account snapshot
GET  **/balance/list**                 → list of all assets with balances
GET  **/balance/{asset}**              → asset row only (``free``, ``used``)

Orders
~~~~~~
GET  **/orders**                       → display all orders, optional filters
GET  **/orders/list**                  → list orders, optional filters
GET  **/orders/{oid}**                 → single order by id
POST **/orders**                       → create *market* | *limit* order
POST **/orders/can_execute**           → dry-run balance check
POST **/orders/{oid}/cancel**          → cancel *open* order

Admin
~~~~~
PATCH **/admin/tickers/{ticker}/price** → set ticker price and volumes
PATCH **/admin/edit_balance**           → overwrite or add a balance row
PATCH **/admin/fund**                   → credit an asset’s *free* column
DELETE **/admin/data**                  → wipe balances **and** orders
GET **/admin/health**                  → check service health

Implementation notes
--------------------
* The background *tick-loop* scans keys ``sym_*`` in Redis every
  ``TICK_LOOP_SEC`` seconds and settles limit orders whose prices have
  crossed.
* API docs (`/docs`) and the raw OpenAPI JSON are **disabled in
  production** for safety; they are exposed automatically when
  ``TEST_ENV=true``.

"""
<<<<<<< HEAD

=======
# server.py
>>>>>>> 3ae81bb2
from __future__ import annotations

import asyncio, os, time, redis, socket
import contextlib
from contextlib import asynccontextmanager
from datetime import timedelta
from typing import List, Literal

from pykka import Future
from fastapi import FastAPI, HTTPException, Query, Depends, Header
from pydantic import BaseModel, Field
from mockexchange.engine_actors import start_engine  # NEW import
from mockexchange.logging_config import logger
from mockexchange.constants import ALL_STATUS, OPEN_STATUS, CLOSED_STATUS  # NEW import

_ALL_STATUS = Literal[*ALL_STATUS]  # type alias for all order statuses
_TRADING_SIDES = Literal["buy", "sell"]


# ─────────────────────────── Pydantic models ────────────────────────── #
class OrderReq(BaseModel):
    symbol: str = "BTC/USDT"
    side: _TRADING_SIDES
    type: Literal["market", "limit"] = "market"
    amount: float
    limit_price: float | None = None


class BalanceReq(BaseModel):
    free: float = Field(1.0, ge=0)
    used: float = Field(0.0, ge=0)


class FundReq(BaseModel):
    asset: str = "USDT"
    amount: float = Field(100000.0, gt=0)


class ModifyTickerReq(BaseModel):
    price: float = Field(..., gt=0)
    bid_volume: float | None = None
    ask_volume: float | None = None


# ───────────────────── initialise actor engine ──────────────────────── #
REFRESH_S = int(os.getenv("TICK_LOOP_SEC", "10"))
REDIS_URL = os.getenv("REDIS_URL", "redis://localhost:6379/0")
_r = redis.from_url(REDIS_URL, decode_responses=True)
MY_ID = f"{socket.gethostname()}:{os.getpid()}"
TEST_ENV = os.getenv("TEST_ENV", "FALSE").lower() in ("1", "true", "yes")
API_KEY = os.getenv("API_KEY", "invalid-key")
COMMISSION = float(os.getenv("COMMISSION", "0.0"))
PRUNE_EVERY_SEC = int(os.getenv("PRUNE_EVERY_SEC", "3600"))
STALE_AFTER_SEC = int(os.getenv("STALE_AFTER_SEC", "86400"))
EXPIRE_AFTER_SEC = int(os.getenv("EXPIRE_AFTER_SEC", "2*86400"))

ENGINE = start_engine(redis_url=REDIS_URL, commission=COMMISSION)

<<<<<<< HEAD
=======
LOCK_KEY = "engine:leader"
LOCK_TTL = 30  # seconds

>>>>>>> 3ae81bb2

# auth dependency
async def verify_key(x_api_key: str = Header(...)):
    if x_api_key != API_KEY:
        raise HTTPException(403, "Invalid API Key")


prod_depends = [] if TEST_ENV else [Depends(verify_key)]


# ───────────────────────────── FastAPI app ──────────────────────────── #
@asynccontextmanager
async def lifespan(app):
    tick_task = asyncio.create_task(tick_loop())
    prune_task = asyncio.create_task(prune_sanity_loop())
    yield
    for t in (tick_task, prune_task):
        t.cancel()
        with contextlib.suppress(asyncio.CancelledError):
            await t


app = FastAPI(
    title="MockExchange API",
    version="0.3",
    description="A mock exchange API for testing purposes",
    docs_url=None if not TEST_ENV else "/docs",
    lifespan=lifespan,
    swagger_ui_parameters={
        "tryItOutEnabled": True,  # enable "Try it out" button
    },
)


# helper to unwrap futures ------------------------------------------------ #
def _g(x):
    # return x.get() if hasattr(x, "get") else x
    # Only unwrap actual Pykka futures, leave plain dict/list untouched
    return x.get() if isinstance(x, Future) else x


# ─────────────────────────────── endpoints ───────────────────────────── #
@app.get("/", include_in_schema=False)
def root():
    return {"service": "mockexchange-api", "version": app.version}


# market ----------------------------------------------------------------- #
@app.get("/tickers", tags=["Market"])
def all_tickers():
    return ENGINE.tickers.get()


# @app.get("/tickers/{ticker:path}", tags=["Market"])
# def ticker(ticker: str = "BTC/USDT"):
#     return _g(ENGINE.fetch_ticker(ticker))


@app.get("/tickers/{symbols:path}", tags=["Market"])
def ticker(symbols: str = "BTC/USDT"):
    """Return one ticker (str) or many tickers (comma-separated list).

    Examples
    --------
    GET /tickers/BTC/USDT
    GET /tickers/BTC/USDT,ETH/USDT,XRP/USDT
    """
    # split on ',' and strip whitespace
    requested = [s.strip() for s in symbols.split(",") if s.strip()]
    out: dict[str, dict] = {}
    # many symbols → aggregate, but don’t blow up if one is unknown
    for sym in requested:
        try:
            out[sym] = _g(ENGINE.fetch_ticker(sym))
        except ValueError as e:  # unknown or inactive symbol
            out[sym] = {"error": str(e)}
    return out


# portfolio -------------------------------------------------------------- #
@app.get("/balance", tags=["Portfolio"])
def balance():
    return _g(ENGINE.fetch_balance())


@app.get("/balance/list", tags=["Portfolio"])
def balance_list():
    return _g(ENGINE.fetch_balance_list())


@app.get("/balance/{asset}", tags=["Portfolio"])
def asset_balance(asset: str):
    return _g(ENGINE.fetch_balance(asset))


# orders ----------------------------------------------------------------- #
@app.get("/orders", tags=["Orders"])
def list_orders(
    status: _ALL_STATUS | None = Query(None),
    symbol: str | None = None,
    side: _TRADING_SIDES | None = Query(None),
    tail: int | None = None,
    include_history: bool = Query(False, description="Include order history in response"),
):
<<<<<<< HEAD
    orders = _g(
        ENGINE.order_book.get().list(status=status, symbol=symbol, side=side, tail=tail)
    )
    return [o.__dict__ for o in orders]
=======
    orders = _g(ENGINE.order_book.get().list(status=status, symbol=symbol, side=side, tail=tail, include_history=include_history))
    return [o.to_dict(include_history=include_history) for o in orders]
>>>>>>> 3ae81bb2


@app.get("/orders/list", tags=["Orders"])
def list_orders_simple(
    status: _ALL_STATUS | None = Query(None),
    symbol: str | None = None,
    side: _TRADING_SIDES | None = Query(None),
    tail: int | None = None,
):
    orders = _g(
        ENGINE.order_book.get().list(status=status, symbol=symbol, side=side, tail=tail)
    )
    ids = [o.id for o in orders]
    return {"length": len(ids), "orders": ids}


@app.get("/orders/{oid}", tags=["Orders"])
<<<<<<< HEAD
def get_orders(oid: str):
    return _g(ENGINE.order_book.get().get(oid))

=======
def get_order(oid: str, include_history: bool = Query(False, description="Include order history in response")):
    o = _g(ENGINE.order_book.get().get(oid, include_history=include_history))
    return o.to_dict(include_history=include_history)
>>>>>>> 3ae81bb2

@app.post("/orders", tags=["Orders"], dependencies=prod_depends)
def new_order(req: OrderReq):
    """
    Non-blocking for FastAPI: the call runs in the default thread-pool,
    `.get()` blocks only that worker, not the event loop.
    """
    try:
        return _g(ENGINE.create_order_async(**req.model_dump()))
    except ValueError as e:
        raise HTTPException(400, str(e))


@app.post("/orders/can_execute", tags=["Orders"])
def dry_run(req: OrderReq):
    return _g(
        ENGINE.can_execute(
            symbol=req.symbol,
            side=req.side,
            amount=req.amount,
            price=req.limit_price,
        )
    )


@app.post("/orders/{oid}/cancel", tags=["Orders"], dependencies=prod_depends)
def cancel(oid: str):
    try:
        return _g(ENGINE.cancel_order(oid))
    except ValueError as e:
        # 400 = client made a bad request (nothing wrong with the server)
        raise HTTPException(status_code=400, detail=str(e))


# admin ------------------------------------------------------------------ #
@app.patch(
    "/admin/tickers/{ticker:path}/price", tags=["Admin"], dependencies=prod_depends
)
def patch_ticker_price(ticker: str, body: ModifyTickerReq):
    ts = time.time()
    price = body.price
    bid = ask = price
    dummy_notion = 10**12  # just a large number to ensure liquid volumes
    body.bid_volume = body.bid_volume or dummy_notion / bid
    body.ask_volume = body.ask_volume or dummy_notion / ask
    data = _g(
        ENGINE.set_ticker(
            ticker,
            price,
            ts,
            bid,
            ask,
            body.bid_volume,
            body.ask_volume,
        )
    )
    _g(ENGINE.process_price_tick(ticker))
    return data


@app.patch("/admin/balance/{asset}", tags=["Admin"], dependencies=prod_depends)
def set_balance(asset: str, req: BalanceReq):
    return _g(ENGINE.set_balance(asset, free=req.free, used=req.used))


@app.post("/admin/fund", tags=["Admin"], dependencies=prod_depends)
def fund(req: FundReq):
    return _g(ENGINE.fund_asset(req.asset, req.amount))


@app.delete("/admin/data", tags=["Admin"], dependencies=prod_depends)
def purge_all():
    ENGINE.reset().get()
    return {"status": "ok"}


@app.get("/admin/health", tags=["Admin"])
def health():
    return {"status": "ok"}


# ─────────────────────── background tasks ────────────────────────────── #

def i_am_leader() -> bool:
    # atomic: SET key val NX EX ttl
    # returns True if lock acquired
    got = _r.set(LOCK_KEY, MY_ID, nx=True, ex=LOCK_TTL)
    if got:
        return True
    # already held? renew if it's me
    if _r.get(LOCK_KEY) == MY_ID:
        _r.expire(LOCK_KEY, LOCK_TTL)
        return True
    return False


async def tick_loop():
    while True:
        if i_am_leader():
            for t in ENGINE.tickers.get():
                ENGINE.process_price_tick(t).get()
        await asyncio.sleep(REFRESH_S)


async def prune_sanity_loop():
    prune_age = timedelta(seconds=STALE_AFTER_SEC)
    expire_age = timedelta(seconds=EXPIRE_AFTER_SEC)
    while True:
        if i_am_leader():
            ENGINE.prune_orders_older_than(age=prune_age).get()
            ENGINE.expire_orders_older_than(age=expire_age).get()
            ENGINE.check_consistent().get()
        # run every hour, so we don't hammer Redis
        await asyncio.sleep(PRUNE_EVERY_SEC)<|MERGE_RESOLUTION|>--- conflicted
+++ resolved
@@ -60,11 +60,8 @@
   ``TEST_ENV=true``.
 
 """
-<<<<<<< HEAD
-
-=======
+
 # server.py
->>>>>>> 3ae81bb2
 from __future__ import annotations
 
 import asyncio, os, time, redis, socket
@@ -123,12 +120,9 @@
 
 ENGINE = start_engine(redis_url=REDIS_URL, commission=COMMISSION)
 
-<<<<<<< HEAD
-=======
 LOCK_KEY = "engine:leader"
 LOCK_TTL = 30  # seconds
 
->>>>>>> 3ae81bb2
 
 # auth dependency
 async def verify_key(x_api_key: str = Header(...)):
@@ -231,17 +225,20 @@
     symbol: str | None = None,
     side: _TRADING_SIDES | None = Query(None),
     tail: int | None = None,
-    include_history: bool = Query(False, description="Include order history in response"),
+    include_history: bool = Query(
+        False, description="Include order history in response"
+    ),
 ):
-<<<<<<< HEAD
     orders = _g(
-        ENGINE.order_book.get().list(status=status, symbol=symbol, side=side, tail=tail)
+        ENGINE.order_book.get().list(
+            status=status,
+            symbol=symbol,
+            side=side,
+            tail=tail,
+            include_history=include_history,
+        )
     )
-    return [o.__dict__ for o in orders]
-=======
-    orders = _g(ENGINE.order_book.get().list(status=status, symbol=symbol, side=side, tail=tail, include_history=include_history))
     return [o.to_dict(include_history=include_history) for o in orders]
->>>>>>> 3ae81bb2
 
 
 @app.get("/orders/list", tags=["Orders"])
@@ -259,15 +256,15 @@
 
 
 @app.get("/orders/{oid}", tags=["Orders"])
-<<<<<<< HEAD
-def get_orders(oid: str):
-    return _g(ENGINE.order_book.get().get(oid))
-
-=======
-def get_order(oid: str, include_history: bool = Query(False, description="Include order history in response")):
+def get_order(
+    oid: str,
+    include_history: bool = Query(
+        False, description="Include order history in response"
+    ),
+):
     o = _g(ENGINE.order_book.get().get(oid, include_history=include_history))
     return o.to_dict(include_history=include_history)
->>>>>>> 3ae81bb2
+
 
 @app.post("/orders", tags=["Orders"], dependencies=prod_depends)
 def new_order(req: OrderReq):
@@ -351,6 +348,7 @@
 
 # ─────────────────────── background tasks ────────────────────────────── #
 
+
 def i_am_leader() -> bool:
     # atomic: SET key val NX EX ttl
     # returns True if lock acquired
